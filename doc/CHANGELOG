--- conflicted
+++ resolved
@@ -159,11 +159,8 @@
 - *** Add timespec_get C11 function to koslib's libc [LS]
 - DC  Added timer_ns_gettime64() and performance counters [AB]
 - *** Added check to allow strict C++17+ to use timespec_get [FG]
-<<<<<<< HEAD
+- *** Cleaned up all compiler warnings for all toolchains for KOS [FG]
 - *** Add support for compiling with LTO [Paul Cercueil == PC]
-=======
-- *** Cleaned up all compiler warnings for all toolchains for KOS [FG]
->>>>>>> d602622a
 
 KallistiOS version 2.0.0 -----------------------------------------------
 - DC  Broadband Adapter driver fixes [Megan Potter == MP]
